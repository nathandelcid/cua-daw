import os
import sys

import google.generativeai as genai
from dotenv import load_dotenv
from ollama import Client
from openai import OpenAI
import anthropic
from prompt_toolkit.shortcuts import input_dialog


class Config:
    """
    Configuration class for managing settings.

    Attributes:
        verbose (bool): Flag indicating whether verbose mode is enabled.
        openai_api_key (str): API key for OpenAI.
        google_api_key (str): API key for Google.
        ollama_host (str): url to ollama running remotely.
    """

    _instance = None

    def __new__(cls):
        if cls._instance is None:
            cls._instance = super(Config, cls).__new__(cls)
            # Put any initialization here
        return cls._instance

    def __init__(self):
        load_dotenv()
        self.verbose = False
        self.openai_api_key = (
            None  # instance variables are backups in case saving to a `.env` fails
        )
        self.google_api_key = (
            None  # instance variables are backups in case saving to a `.env` fails
        )
<<<<<<< HEAD
        self.ollama_host = (
            None # instance variables are backups in case savint to a `.env` fails
=======
        self.anthropic_api_key = (
            None  # instance variables are backups in case saving to a `.env` fails
>>>>>>> 0a221734
        )

    def initialize_openai(self):
        if self.verbose:
            print("[Config][initialize_openai]")

        if self.openai_api_key:
            if self.verbose:
                print("[Config][initialize_openai] using cached openai_api_key")
            api_key = self.openai_api_key
        else:
            if self.verbose:
                print(
                    "[Config][initialize_openai] no cached openai_api_key, try to get from env."
                )
            api_key = os.getenv("OPENAI_API_KEY")

        client = OpenAI(
            api_key=api_key,
        )
        client.api_key = api_key
        client.base_url = os.getenv("OPENAI_API_BASE_URL", client.base_url)
        return client

    def initialize_google(self):
        if self.google_api_key:
            if self.verbose:
                print("[Config][initialize_google] using cached google_api_key")
            api_key = self.google_api_key
        else:
            if self.verbose:
                print(
                    "[Config][initialize_google] no cached google_api_key, try to get from env."
                )
            api_key = os.getenv("GOOGLE_API_KEY")
        genai.configure(api_key=api_key, transport="rest")
        model = genai.GenerativeModel("gemini-pro-vision")

        return model
    
    def initialize_ollama(self):
        if self.ollama_host:
            if self.verbose:
                print("[Config][initialize_ollama] using cached ollama host")
        else:
            if self.verbose:
                print(
                    "[Config][initialize_ollama] no cached ollama host. Assuming ollama running locally."
                )
            self.ollama_host = os.getenv("OLLAMA_HOST", None)
        model = Client(host=self.ollama_host)
        return model

    def initialize_anthropic(self):
        if self.anthropic_api_key:
            api_key = self.anthropic_api_key
        else:
            api_key = os.getenv("ANTHROPIC_API_KEY")
        return anthropic.Anthropic(api_key=api_key)

    def validation(self, model, voice_mode):
        """
        Validate the input parameters for the dialog operation.
        """
        self.require_api_key(
            "OPENAI_API_KEY",
            "OpenAI API key",
            model == "gpt-4"
            or voice_mode
            or model == "gpt-4-with-som"
            or model == "gpt-4-with-ocr"
            or model == "o1-with-ocr",
        )
        self.require_api_key(
            "GOOGLE_API_KEY", "Google API key", model == "gemini-pro-vision"
        )
        self.require_api_key(
            "ANTHROPIC_API_KEY", "Anthropic API key", model == "claude-3"
        )

    def require_api_key(self, key_name, key_description, is_required):
        key_exists = bool(os.environ.get(key_name))
        if self.verbose:
            print("[Config] require_api_key")
            print("[Config] key_name", key_name)
            print("[Config] key_description", key_description)
            print("[Config] key_exists", key_exists)
        if is_required and not key_exists:
            self.prompt_and_save_api_key(key_name, key_description)

    def prompt_and_save_api_key(self, key_name, key_description):
        key_value = input_dialog(
            title="API Key Required", text=f"Please enter your {key_description}:"
        ).run()

        if key_value is None:  # User pressed cancel or closed the dialog
            sys.exit("Operation cancelled by user.")

        if key_value:
            if key_name == "OPENAI_API_KEY":
                self.openai_api_key = key_value
            elif key_name == "GOOGLE_API_KEY":
                self.google_api_key = key_value
            elif key_name == "ANTHROPIC_API_KEY":
                self.anthropic_api_key = key_value
            self.save_api_key_to_env(key_name, key_value)
            load_dotenv()  # Reload environment variables
            # Update the instance attribute with the new key

    @staticmethod
    def save_api_key_to_env(key_name, key_value):
        with open(".env", "a") as file:
            file.write(f"\n{key_name}='{key_value}'")<|MERGE_RESOLUTION|>--- conflicted
+++ resolved
@@ -37,13 +37,12 @@
         self.google_api_key = (
             None  # instance variables are backups in case saving to a `.env` fails
         )
-<<<<<<< HEAD
         self.ollama_host = (
             None # instance variables are backups in case savint to a `.env` fails
-=======
+
         self.anthropic_api_key = (
             None  # instance variables are backups in case saving to a `.env` fails
->>>>>>> 0a221734
+
         )
 
     def initialize_openai(self):
