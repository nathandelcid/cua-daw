<h1 align="center">Self-Operating Computer Framework</h1>

<p align="center">
  <strong>A framework to enable multimodal models to operate a computer.</strong>
</p>
<p align="center">
  Using the same inputs and outputs of a human operator, the model views the screen and decides on a series of mouse and keyboard actions to reach an objective. 
</p>

<div align="center">
  <img src="https://github.com/OthersideAI/self-operating-computer/blob/main/readme/self-operating-computer.png" width="750"  style="margin: 10px;"/>
</div>

### Key Features
- **Compatibility**: Designed for various multimodal models.
- **Integration**: Currently integrated with **GPT-4v** as the default model.
- **Future Plans**: Support for additional models.

### Current Challenges
> **Note:** GPT-4V's error rate in estimating XY mouse click locations is currently quite high. This framework aims to track the progress of multimodal models over time, aspiring to achieve human-level performance in computer operation.

### Ongoing Development
At [HyperwriteAI](https://www.hyperwriteai.com/), we are developing Agent-1-Vision a multimodal model with more accurate click location predictions.

### Agent-1-Vision Model API Access
We will soon be offering API access to our Agent-1-Vision model.

If you're interested in gaining access to this API, sign up [here](https://othersideai.typeform.com/to/FszaJ1k8?typeform-source=www.hyperwriteai.com).

### Additional Thoughts
We recognize that some operating system functions may be more efficiently executed with hotkeys such as entering the Browser Address bar using `command + L` rather than by simulating a mouse click at the correct XY location. We plan to make these improvements over time. However, it's important to note that many actions require the accurate selection of visual elements on the screen, necessitating precise XY mouse click locations. A primary focus of this project is to refine the accuracy of determining these click locations. We believe this is essential for achieving a fully self-operating computer in the current technological landscape.
## Demo

https://github.com/OthersideAI/self-operating-computer/assets/42594239/9e8abc96-c76a-46fb-9b13-03678b3c67e0

## Quick Start Instructions
Below are instructions to set up the Self-Operating Computer Framework locally on your computer.

1. **Clone the repo** to a directory on your computer:
```
git clone https://github.com/OthersideAI/self-operating-computer.git
```
2. **Cd into directory**:

```
cd self-operating-computer
```

3. **Create a Python virtual environment**. [Learn more about Python virtual environment](https://docs.python.org/3/library/venv.html).

```
python3 -m venv venv
```
4. **Activate the virtual environment**:
```
source venv/bin/activate
```
5. **Install the project requirements**:
```
pip install -r requirements.txt
```
6. **Install Project and Command-Line Interface**:
```
pip install .
```
7. **Then rename the `.example.env` file to `.env` so that you can save your OpenAI key in it.**
```
mv .example.env .env
``` 
8. **Add your Open AI key to your new `.env` file. If you don't have one, you can obtain an OpenAI key [here](https://platform.openai.com/account/api-keys)**:
```
OPENAI_API_KEY='your-key-here'
```
9. **Run it**!
```
operate
```
10. **Final Step**: As a last step, the Terminal app will ask for permission for "Screen Recording" and "Accessibility" in the "Security & Privacy" page of Mac's "System Preferences".

<div align="center">
  <img src="https://github.com/OthersideAI/self-operating-computer/blob/main/readme/terminal-access-1.png" width="300"  style="margin: 10px;"/>
  <img src="https://github.com/OthersideAI/self-operating-computer/blob/main/readme/terminal-access-2.png" width="300"  style="margin: 10px;"/>
</div>

### Contributions are Welcomed! Some Ideas: 
- **Improve performance by finding optimal screenshot grid**: A primary element of the framework is that it overlays a percentage grid on the screenshot which GPT-4v uses to estimate click locations. If someone is able to find the optimal grid and some evaluation metrics to confirm it is an improvement on the current method then we will merge that PR. 
- **Improve the `SUMMARY_PROMPT`**
- **Create an evaluation system**
- **Improve Linux and Windows compatibility**: There are still some issues with Linux and Windows compatibility. PRs to fix the issues are encouraged. 
- **Enabling New Mouse Capabilities**: (drag, hover, etc.)
- **Adding New Multimodal Models**: Integration of new multimodal models is welcomed. If you have a specific model in mind that you believe would be a valuable addition, please feel free to integrate it and submit a PR.
- **Framework Architecture Improvements**: Think you can enhance the framework architecture described in the intro? We welcome suggestions and PRs.
- **Implement a Reflective Mouse Click Mode**: Introduce a new mode that enhances click accuracy by adding a 'reflect and correct' step. In this mode, the system will 'move mouse, reflect on position, and click if accurate; otherwise, adjust position closer.' This approach, more akin to human interaction, could increase accuracy before the implementation of `Agent-1-vision` for precise clicking. The main challenge is the increased time due to current multimodal model latency. We propose an optional `-accurate` terminal flag to activate this mode. This feature has the potential to significantly boost performance and offers an interesting area for development.



<<<<<<< HEAD
For any input on improving this project, feel free to reach out to me on [Twitter](https://twitter.com/josh_bickett). If you want to contribute yourself, see [CONTRIBUTING.md](https://github.com/OthersideAI/self-operating-computer/blob/main/CONTRIBUTING.md).
=======
For any input on improving this project, feel free to reach out to [Josh](https://twitter.com/josh_bickett) on Twitter.
>>>>>>> 4ec7ca69

### Follow HyperWriteAI for More Updates

Stay updated with the latest developments:
- Follow HyperWriteAI on [Twitter](https://twitter.com/HyperWriteAI).
- Follow HyperWriteAI on [LinkedIn](https://www.linkedin.com/company/othersideai/).

### Compatibility
- This project is compatible with Mac OS, Windows, and Linux (with X server installed).<|MERGE_RESOLUTION|>--- conflicted
+++ resolved
@@ -92,13 +92,7 @@
 - **Framework Architecture Improvements**: Think you can enhance the framework architecture described in the intro? We welcome suggestions and PRs.
 - **Implement a Reflective Mouse Click Mode**: Introduce a new mode that enhances click accuracy by adding a 'reflect and correct' step. In this mode, the system will 'move mouse, reflect on position, and click if accurate; otherwise, adjust position closer.' This approach, more akin to human interaction, could increase accuracy before the implementation of `Agent-1-vision` for precise clicking. The main challenge is the increased time due to current multimodal model latency. We propose an optional `-accurate` terminal flag to activate this mode. This feature has the potential to significantly boost performance and offers an interesting area for development.
 
-
-
-<<<<<<< HEAD
-For any input on improving this project, feel free to reach out to me on [Twitter](https://twitter.com/josh_bickett). If you want to contribute yourself, see [CONTRIBUTING.md](https://github.com/OthersideAI/self-operating-computer/blob/main/CONTRIBUTING.md).
-=======
-For any input on improving this project, feel free to reach out to [Josh](https://twitter.com/josh_bickett) on Twitter.
->>>>>>> 4ec7ca69
+For any input on improving this project, feel free to reach out to [Josh](https://twitter.com/josh_bickett) on Twitter.If you want to contribute yourself, see [CONTRIBUTING.md](https://github.com/OthersideAI/self-operating-computer/blob/main/CONTRIBUTING.md).
 
 ### Follow HyperWriteAI for More Updates
 
